--- conflicted
+++ resolved
@@ -1,14 +1,8 @@
 name: Deploy Docs
 
 on:
-<<<<<<< HEAD
-  push:
-    tags:
-      - '[0-9]*.[0-9]*.[0-9]*'  # 匹配语义化版本号标签 (e.g., 1.0.0, 1.0.0-beta)
-=======
   release:
     types: [published]  # 当 release 发布时触发，而不是创建时
->>>>>>> 45394f54
   workflow_dispatch:  # 保留手动触发选项
 
 permissions:
